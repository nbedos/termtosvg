--- conflicted
+++ resolved
@@ -27,13 +27,10 @@
             pyte.screens.Char('F', '008700', 'ABCDEF'),
             # Bright and bold
             pyte.screens.Char('G', 'brightgreen', 'ABCDEF', bold=True),
-<<<<<<< HEAD
-            # Underscore
-            pyte.screens.Char('H', 'red', 'blue', underscore=True),
-=======
             # Italics
             pyte.screens.Char('H', 'red', 'blue', italics=True),
->>>>>>> 2c7e7544
+            # Underscore
+            pyte.screens.Char('I', 'red', 'blue', underscore=True),
         ]
 
         char_cells = [
